#!/usr/bin/env python3
"""
Changelog generation integrated with version bumping.
Generates changelogs with PR metadata and creates PR descriptions.
"""

import json
import os
import re
import subprocess
from pathlib import Path

import click

# Import from changeset.py to reuse logic
from changeset.changeset import (
    bump_version,
    determine_version_bump,
    find_project_pyproject,
    get_current_version,
)
from changeset.changeset import (
    get_changesets as get_changesets_from_changeset,
)

CHANGESET_DIR = Path(".changeset")
CONFIG_FILE = CHANGESET_DIR / "config.json"


def load_config() -> dict:
    """Load changeset configuration."""
    if not CONFIG_FILE.exists():
        click.echo(click.style("❌ No changeset config found.", fg="red"))
        raise SystemExit(1)

    with open(CONFIG_FILE) as f:
        return json.load(f)


def get_git_info() -> dict:
    """Get git information for the current commit/PR."""
    info = {}

    # Get the current commit hash
    try:
        result = subprocess.run(
            ["git", "rev-parse", "HEAD"], capture_output=True, text=True, check=True
        )
        info["commit"] = result.stdout.strip()[:7]  # Short hash
    except Exception:
        info["commit"] = None

    # Get GitHub repo info
    try:
        result = subprocess.run(
            ["git", "remote", "get-url", "origin"],
            capture_output=True,
            text=True,
            check=True,
        )
        remote_url = result.stdout.strip()
        # Extract owner/repo from URL
        match = re.search(r"github\.com[:/]([^/]+)/([^/]+?)(?:\.git)?$", remote_url)
        if match:
            info["owner"] = match.group(1)
            info["repo"] = match.group(2)
            info["repo_url"] = f"https://github.com/{info['owner']}/{info['repo']}"
    except Exception:
        pass

    return info


def get_pr_metadata() -> dict:
    """Get PR metadata from environment or git."""
    metadata = {
        "pr_number": os.environ.get("PR_NUMBER"),
        "pr_author": os.environ.get("PR_AUTHOR"),
        "commit_hash": os.environ.get("COMMIT_SHA", ""),
    }

    # Always get git info for repo URL
    git_info = get_git_info()

    # Use git commit if not in environment
    if not metadata["commit_hash"]:
        metadata["commit_hash"] = git_info.get("commit", "")

    # Always use repo URL from git
    metadata["repo_url"] = git_info.get("repo_url", "")

    return metadata


def get_changeset_metadata(changeset_path: Path) -> dict:
    """Get PR metadata for a specific changeset file.

    Finds the commit that introduced the changeset and extracts metadata.
    """
    metadata = {}
    git_info = get_git_info()
    metadata["repo_url"] = git_info.get("repo_url", "")

    try:
        # Find the commit that introduced this changeset file
        result = subprocess.run(
            ["git", "log", "--format=%H", "--diff-filter=A", "--", str(changeset_path)],
            capture_output=True,
            text=True,
            check=True,
        )

        if result.stdout.strip():
            commit_hash = result.stdout.strip().split("\n")[0]
            metadata["commit_hash"] = commit_hash

<<<<<<< HEAD
            # Get the commit message to extract PR number and co-authors
=======
            # Get the commit message to extract PR number
>>>>>>> d8ca5f06
            msg_result = subprocess.run(
                ["git", "log", "-1", "--format=%B", commit_hash],
                capture_output=True,
                text=True,
                check=True,
            )

            commit_msg = msg_result.stdout.strip()

            # Extract PR number from commit message (common patterns)
            # Pattern 1: (#123)
            # Pattern 2: Merge pull request #123
            pr_match = re.search(r"(?:#|pull request #)(\d+)", commit_msg)
            if pr_match:
                pr_number = pr_match.group(1)
                metadata["pr_number"] = pr_number

                # Try to get PR author using GitHub CLI if available
                try:
                    gh_result = subprocess.run(
                        [
                            "gh",
                            "api",
                            f"repos/{git_info.get('owner', '')}/"
                            f"{git_info.get('repo', '')}/pulls/{pr_number}",
                            "--jq",
                            ".user.login",
                        ],
                        capture_output=True,
                        text=True,
                        check=True,
                    )
                    if gh_result.stdout.strip():
                        metadata["pr_author"] = gh_result.stdout.strip()
<<<<<<< HEAD

                    # Also try to get co-authors from PR commits
                    try:
                        # Get all commits in the PR
                        commits_result = subprocess.run(
                            [
                                "gh",
                                "api",
                                f"repos/{git_info.get('owner', '')}/"
                                f"{git_info.get('repo', '')}/pulls/{pr_number}/commits",
                                "--jq",
                                ".[].author.login",
                            ],
                            capture_output=True,
                            text=True,
                            check=True,
                        )
                        if commits_result.stdout.strip():
                            # Get unique commit authors (excluding the PR author)
                            commit_authors = set(
                                commits_result.stdout.strip().split('\n')
                            )
                            commit_authors.discard(metadata.get("pr_author"))
                            commit_authors.discard('')  # Remove empty strings
                            if commit_authors:
                                metadata["co_authors"] = list(commit_authors)
                    except Exception:
                        pass

=======
>>>>>>> d8ca5f06
                except Exception:
                    # If gh command fails, try to extract from commit author
                    author_result = subprocess.run(
                        ["git", "log", "-1", "--format=%an", commit_hash],
                        capture_output=True,
                        text=True,
                    )
                    if author_result.stdout.strip():
                        metadata["pr_author"] = author_result.stdout.strip()
            else:
                # No PR number found, use commit author
                author_result = subprocess.run(
                    ["git", "log", "-1", "--format=%an", commit_hash],
                    capture_output=True,
                    text=True,
                )
                if author_result.stdout.strip():
                    metadata["pr_author"] = author_result.stdout.strip()

<<<<<<< HEAD
            # Extract co-authors from commit message if we don't already have
            # them from GitHub API
            if "co_authors" not in metadata:
                co_authors = []
                for line in commit_msg.split('\n'):
                    co_author_match = re.match(
                        r'^Co-authored-by:\s*(.+?)\s*<.*>$', line.strip()
                    )
                    if co_author_match:
                        co_author_name = co_author_match.group(1).strip()
                        if (
                            co_author_name
                            and co_author_name != metadata.get("pr_author")
                        ):
                            co_authors.append(co_author_name)

                if co_authors:
                    metadata["co_authors"] = co_authors

=======
>>>>>>> d8ca5f06
    except subprocess.CalledProcessError:
        # If git commands fail, return empty metadata
        pass

    # Fall back to environment variables if no specific metadata found
    if not metadata.get("pr_number"):
        metadata["pr_number"] = os.environ.get("PR_NUMBER", "")
    if not metadata.get("pr_author"):
        metadata["pr_author"] = os.environ.get("PR_AUTHOR", "")
    if not metadata.get("commit_hash"):
        metadata["commit_hash"] = os.environ.get(
            "COMMIT_SHA", git_info.get("commit", "")
        )

    return metadata


def format_changelog_entry(entry: dict, config: dict, pr_metadata: dict) -> str:
    """Format a single changelog entry with PR and commit info."""
    description = entry["description"]
    pr_number = pr_metadata.get("pr_number")
    pr_author = pr_metadata.get("pr_author")
    co_authors = pr_metadata.get("co_authors", [])
    commit_hash = pr_metadata.get("commit_hash", "")[:7]
    repo_url = pr_metadata.get("repo_url", "")

    # Build the entry
    parts = []

    # Add PR link if available
    if pr_number and repo_url:
        parts.append(f"[#{pr_number}]({repo_url}/pull/{pr_number})")

    # Add commit link if available
    if commit_hash and repo_url:
        parts.append(f"[`{commit_hash}`]({repo_url}/commit/{commit_hash})")

    # Add author thanks if available
    authors_to_thank = []
    if pr_author:
        # Check if pr_author already contains @ symbol
        if pr_author.startswith("@"):
            authors_to_thank.append(pr_author)
        else:
            authors_to_thank.append(f"@{pr_author}")

    # Add co-authors
    for co_author in co_authors:
        if co_author.startswith("@"):
            authors_to_thank.append(co_author)
        else:
            authors_to_thank.append(f"@{co_author}")

    if authors_to_thank:
        if len(authors_to_thank) == 1:
            parts.append(f"Thanks {authors_to_thank[0]}!")
        else:
            # Format multiple authors nicely
            all_but_last = ", ".join(authors_to_thank[:-1])
            parts.append(f"Thanks {all_but_last} and {authors_to_thank[-1]}!")

    # Add description
    parts.append(f"- {description}")

    return " ".join(parts)


def generate_changelog_section(
    package: str, new_version: str, entries: list[dict], config: dict, pr_metadata: dict
) -> str:
    """Generate changelog section for a package version."""
    lines = []

    # Add version header
    lines.append(f"## {new_version}")
    lines.append("")

    # Group entries by change type
    grouped = {}
    for entry in entries:
        change_type = entry["type"]
        if change_type not in grouped:
            grouped[change_type] = []
        grouped[change_type].append(entry)

    # Add sections for each change type
    for change_type in ["major", "minor", "patch"]:
        if change_type not in grouped:
            continue

        # Get the change type label
        type_label = {
            "major": "Major Changes",
            "minor": "Minor Changes",
            "patch": "Patch Changes",
        }.get(change_type, f"{change_type.capitalize()} Changes")

        lines.append(f"### {type_label}")
        lines.append("")

        # Add each entry
        for entry in grouped[change_type]:
            # Get metadata specific to this changeset if available
            if "filepath" in entry:
                changeset_metadata = get_changeset_metadata(entry["filepath"])
            else:
                changeset_metadata = pr_metadata
            lines.append(format_changelog_entry(entry, config, changeset_metadata))

        lines.append("")

    return "\n".join(lines).strip()


def update_or_create_changelog(
    changelog_path: Path, package_name: str, new_section: str
) -> bool:
    """Update or create a changelog file."""
    if changelog_path.exists():
        content = changelog_path.read_text()
    else:
        # Create new changelog with package name header
        content = f"# {package_name}\n\n"

    # Insert the new section after the package name header
    lines = content.split("\n")
    insert_index = None

    # Find where to insert (after header, before first version)
    for i, line in enumerate(lines):
        if line.startswith("# "):
            # Found header, insert after next blank line
            for j in range(i + 1, len(lines)):
                if not lines[j].strip():
                    insert_index = j + 1
                    break
            if insert_index is None:
                insert_index = i + 1
            break

    if insert_index is None:
        # No header found, just prepend
        new_content = new_section + "\n\n" + content
    else:
        # Insert at the found position
        lines.insert(insert_index, new_section)
        lines.insert(insert_index + 1, "")
        new_content = "\n".join(lines)

    # Write the updated content
    changelog_path.write_text(new_content)
    return True


def generate_pr_description(package_updates: list[dict]) -> str:
    """Generate a combined PR description for all package updates."""
    lines = ["# Releases", ""]

    for update in package_updates:
        package = update["package"]
        version = update["version"]
        changelog_content = update["changelog_content"]

        # Add package header
        lines.append(f"## {package}@{version}")
        lines.append("")

        # Add the changelog content (without the package header)
        # Skip the first line if it's a version header
        changelog_lines = changelog_content.split("\n")
        start_index = 0
        if changelog_lines and changelog_lines[0].startswith("## "):
            start_index = 1

        lines.extend(changelog_lines[start_index:])
        lines.append("")

    return "\n".join(lines)


def process_changesets_for_changelog() -> tuple[list[dict], str]:
    """
    Process changesets to generate changelog entries and PR description.
    Returns (package_updates, pr_description).
    """
    config = load_config()
    pr_metadata = get_pr_metadata()

    # Get all changesets
    changesets = get_changesets_from_changeset()
    if not changesets:
        return [], ""

    # Group changesets by package
    package_changes = {}
    changeset_files = set()

    for filepath, package, change_type, desc in changesets:
        changeset_files.add(filepath)
        if package not in package_changes:
            package_changes[package] = {"changes": [], "descriptions": []}
        package_changes[package]["changes"].append(change_type)
        package_changes[package]["descriptions"].append(
            {
                "type": change_type,
                "description": desc,
                "changeset": filepath.name,
                "filepath": filepath,
            }
        )

    # Process each package
    package_updates = []

    for package, info in package_changes.items():
        # Find pyproject.toml
        try:
            pyproject_path = find_project_pyproject(package)
        except ValueError as e:
            click.echo(click.style(f"⚠️  {e}", fg="yellow"))
            continue

        # Determine new version
        bump_type = determine_version_bump(info["changes"])
        current_version = get_current_version(pyproject_path)
        new_version = bump_version(current_version, bump_type)

        # Generate changelog content
        changelog_content = generate_changelog_section(
            package, new_version, info["descriptions"], config, pr_metadata
        )

        # Find changelog path (same directory as pyproject.toml)
        changelog_path = pyproject_path.parent / "CHANGELOG.md"

        package_updates.append(
            {
                "package": package,
                "version": new_version,
                "current_version": current_version,
                "changelog_path": changelog_path,
                "changelog_content": changelog_content,
                "pyproject_path": pyproject_path,
            }
        )

    # Generate PR description
    pr_description = generate_pr_description(package_updates)

    return package_updates, pr_description


@click.command()
@click.option(
    "--dry-run", is_flag=True, help="Show what would be done without making changes"
)
@click.option("--output-pr-description", help="File to write PR description to")
def main(dry_run: bool, output_pr_description: str):
    """Generate changelogs from changesets with version bumping."""

    click.echo(click.style("📜 Generating changelogs...\n", fg="cyan", bold=True))

    # Process changesets
    package_updates, pr_description = process_changesets_for_changelog()

    if not package_updates:
        click.echo(click.style("No changesets found. Nothing to do!", fg="yellow"))
        return

    # Show what will be done
    click.echo(
        click.style(f"Found updates for {len(package_updates)} package(s):", fg="green")
    )
    for update in package_updates:
        current = update["current_version"]
        new = update["version"]
        click.echo(f"  📦 {update['package']}: {current} → {new}")

    if dry_run:
        click.echo(
            click.style("\n🔍 Dry run mode - no changes will be made", fg="yellow")
        )
        click.echo("\n" + "=" * 60)
        click.echo(click.style("PR Description:", fg="cyan"))
        click.echo("=" * 60)
        click.echo(pr_description)
        click.echo("=" * 60)

        for update in package_updates:
            click.echo(
                click.style(f"\nChangelog for {update['changelog_path']}:", fg="cyan")
            )
            click.echo("-" * 60)
            click.echo(update["changelog_content"])
            click.echo("-" * 60)
        return

    # Update changelog files
    for update in package_updates:
        success = update_or_create_changelog(
            update["changelog_path"], update["package"], update["changelog_content"]
        )

        if success:
            click.echo(
                click.style(f"✅ Updated {update['changelog_path']}", fg="green")
            )
        else:
            click.echo(
                click.style(f"❌ Failed to update {update['changelog_path']}", fg="red")
            )

    # Write PR description if requested
    if output_pr_description:
        Path(output_pr_description).write_text(pr_description)
        click.echo(
            click.style(
                f"✅ Wrote PR description to {output_pr_description}", fg="green"
            )
        )

    click.echo(
        click.style("\n✅ Changelog generation complete!", fg="green", bold=True)
    )


if __name__ == "__main__":
    main()<|MERGE_RESOLUTION|>--- conflicted
+++ resolved
@@ -114,11 +114,8 @@
             commit_hash = result.stdout.strip().split("\n")[0]
             metadata["commit_hash"] = commit_hash
 
-<<<<<<< HEAD
+
             # Get the commit message to extract PR number and co-authors
-=======
-            # Get the commit message to extract PR number
->>>>>>> d8ca5f06
             msg_result = subprocess.run(
                 ["git", "log", "-1", "--format=%B", commit_hash],
                 capture_output=True,
@@ -153,7 +150,6 @@
                     )
                     if gh_result.stdout.strip():
                         metadata["pr_author"] = gh_result.stdout.strip()
-<<<<<<< HEAD
 
                     # Also try to get co-authors from PR commits
                     try:
@@ -183,8 +179,6 @@
                     except Exception:
                         pass
 
-=======
->>>>>>> d8ca5f06
                 except Exception:
                     # If gh command fails, try to extract from commit author
                     author_result = subprocess.run(
@@ -204,7 +198,6 @@
                 if author_result.stdout.strip():
                     metadata["pr_author"] = author_result.stdout.strip()
 
-<<<<<<< HEAD
             # Extract co-authors from commit message if we don't already have
             # them from GitHub API
             if "co_authors" not in metadata:
@@ -224,8 +217,6 @@
                 if co_authors:
                     metadata["co_authors"] = co_authors
 
-=======
->>>>>>> d8ca5f06
     except subprocess.CalledProcessError:
         # If git commands fail, return empty metadata
         pass
